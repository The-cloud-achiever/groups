--- conflicted
+++ resolved
@@ -6,11 +6,7 @@
 
 
 pool:
-<<<<<<< HEAD
-  name: 'windows-latest'
-=======
-  vmImage : 'windows-latest'
->>>>>>> 01cc390b
+  name: 'Default'
 
 
 stages:
